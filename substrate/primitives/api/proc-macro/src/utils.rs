// This file is part of Substrate.

// Copyright (C) Parity Technologies (UK) Ltd.
// SPDX-License-Identifier: Apache-2.0

// Licensed under the Apache License, Version 2.0 (the "License");
// you may not use this file except in compliance with the License.
// You may obtain a copy of the License at
//
// 	http://www.apache.org/licenses/LICENSE-2.0
//
// Unless required by applicable law or agreed to in writing, software
// distributed under the License is distributed on an "AS IS" BASIS,
// WITHOUT WARRANTIES OR CONDITIONS OF ANY KIND, either express or implied.
// See the License for the specific language governing permissions and
// limitations under the License.

use crate::common::API_VERSION_ATTRIBUTE;
use inflector::Inflector;
use proc_macro2::{Span, TokenStream};
use proc_macro_crate::{crate_name, FoundCrate};
use quote::{format_ident, quote};
use std::collections::HashSet;
use syn::{
	parse_quote, punctuated::Punctuated, spanned::Spanned, token::And, Attribute, Error, Expr,
	ExprLit, FnArg, GenericArgument, Ident, ItemImpl, Lit, Meta, MetaNameValue, Pat, Path,
	PathArguments, Result, ReturnType, Signature, Token, Type, TypePath,
};

/// Generates the access to the `sc_client` crate.
pub fn generate_crate_access() -> TokenStream {
	match crate_name("sp-api") {
		Ok(FoundCrate::Itself) => quote!(sp_api::__private),
		Ok(FoundCrate::Name(renamed_name)) => {
			let renamed_name = Ident::new(&renamed_name, Span::call_site());
			quote!(#renamed_name::__private)
		},
		Err(e) => {
			if let Ok(FoundCrate::Name(name)) =
				crate_name(&"polkadot-sdk-frame").or_else(|_| crate_name(&"frame"))
			{
				let path = format!("{}::deps::sp_api::__private", name);
				let path = syn::parse_str::<syn::Path>(&path).expect("is a valid path; qed");
				quote!( #path )
			} else if let Ok(FoundCrate::Name(name)) = crate_name(&"polkadot-sdk") {
				let path = format!("{}::sp_api::__private", name);
				let path = syn::parse_str::<syn::Path>(&path).expect("is a valid path; qed");
				quote!( #path )
			} else {
				let err = Error::new(Span::call_site(), e).to_compile_error();
				quote!( #err )
			}
		},
	}
}

/// Generates the name of the module that contains the trait declaration for the runtime.
pub fn generate_runtime_mod_name_for_trait(trait_: &Ident) -> Ident {
	Ident::new(
		&format!("runtime_decl_for_{}", trait_.to_string().to_snake_case()),
		Span::call_site(),
	)
}

/// Get the type of a `syn::ReturnType`.
pub fn return_type_extract_type(rt: &ReturnType) -> Type {
	match rt {
		ReturnType::Default => parse_quote!(()),
		ReturnType::Type(_, ref ty) => *ty.clone(),
	}
}

/// Replace the `_` (wild card) parameter names in the given signature with unique identifiers.
pub fn replace_wild_card_parameter_names(input: &mut Signature) {
	let mut generated_pattern_counter = 0;
	input.inputs.iter_mut().for_each(|arg| {
		if let FnArg::Typed(arg) = arg {
			arg.pat = Box::new(generate_unique_pattern(
				(*arg.pat).clone(),
				&mut generated_pattern_counter,
			));
		}
	});
}

/// Fold the given `Signature` to make it usable on the client side.
pub fn fold_fn_decl_for_client_side(
	input: &mut Signature,
	block_hash: &TokenStream,
	crate_: &TokenStream,
) {
	replace_wild_card_parameter_names(input);

	// Add `&self, at:& Block::Hash` as parameters to each function at the beginning.
	input.inputs.insert(0, parse_quote!( __runtime_api_at_param__: #block_hash ));
	input.inputs.insert(0, parse_quote!(&self));

	// Wrap the output in a `Result`
	input.output = {
		let ty = return_type_extract_type(&input.output);
		parse_quote!( -> std::result::Result<#ty, #crate_::ApiError> )
	};
}

/// Generate an unique pattern based on the given counter, if the given pattern is a `_`.
pub fn generate_unique_pattern(pat: Pat, counter: &mut u32) -> Pat {
	match pat {
		Pat::Wild(_) => {
			let generated_name =
				Ident::new(&format!("__runtime_api_generated_name_{}__", counter), pat.span());
			*counter += 1;

			parse_quote!( #generated_name )
		},
		_ => pat,
	}
}

/// Allow `&self` in parameters of a method.
pub enum AllowSelfRefInParameters {
	/// Allows `&self` in parameters, but doesn't return it as part of the parameters.
	YesButIgnore,
	No,
}

/// Extracts the name, the type and `&` or ``(if it is a reference or not)
/// for each parameter in the given function signature.
pub fn extract_parameter_names_types_and_borrows(
	sig: &Signature,
	allow_self: AllowSelfRefInParameters,
) -> Result<Vec<(Pat, Type, Option<And>)>> {
	let mut result = Vec::new();
	let mut generated_pattern_counter = 0;
	for input in sig.inputs.iter() {
		match input {
			FnArg::Typed(arg) => {
				let (ty, borrow) = match &*arg.ty {
					Type::Reference(t) => ((*t.elem).clone(), Some(t.and_token)),
					t => (t.clone(), None),
				};

				let name =
					generate_unique_pattern((*arg.pat).clone(), &mut generated_pattern_counter);
				result.push((name, ty, borrow));
			},
			FnArg::Receiver(_) if matches!(allow_self, AllowSelfRefInParameters::No) =>
				return Err(Error::new(input.span(), "`self` parameter not supported!")),
			FnArg::Receiver(recv) =>
				if recv.mutability.is_some() || recv.reference.is_none() {
					return Err(Error::new(recv.span(), "Only `&self` is supported!"));
				},
		}
	}

	Ok(result)
}

/// Prefix the given function with the trait name.
pub fn prefix_function_with_trait<F: ToString>(trait_: &Ident, function: &F) -> String {
	format!("{}_{}", trait_, function.to_string())
}

/// Extracts the block type from a trait path.
///
/// It is expected that the block type is the first type in the generic arguments.
pub fn extract_block_type_from_trait_path(trait_: &Path) -> Result<&TypePath> {
	let span = trait_.span();
	let generics = trait_
		.segments
		.last()
		.ok_or_else(|| Error::new(span, "Empty path not supported"))?;

	match &generics.arguments {
		PathArguments::AngleBracketed(ref args) => args
			.args
			.first()
			.and_then(|v| match v {
				GenericArgument::Type(Type::Path(ref block)) => Some(block),
				_ => None,
			})
			.ok_or_else(|| Error::new(args.span(), "Missing `Block` generic parameter.")),
		PathArguments::None => {
			let span = trait_.segments.last().as_ref().unwrap().span();
			Err(Error::new(span, "Missing `Block` generic parameter."))
		},
		PathArguments::Parenthesized(_) =>
			Err(Error::new(generics.arguments.span(), "Unexpected parentheses in path!")),
	}
}

/// Should a qualified trait path be required?
///
/// e.g. `path::Trait` is qualified and `Trait` is not.
pub enum RequireQualifiedTraitPath {
	Yes,
	No,
}

/// Extract the trait that is implemented by the given `ItemImpl`.
pub fn extract_impl_trait(impl_: &ItemImpl, require: RequireQualifiedTraitPath) -> Result<&Path> {
	impl_
		.trait_
		.as_ref()
		.map(|v| &v.1)
		.ok_or_else(|| Error::new(impl_.span(), "Only implementation of traits are supported!"))
		.and_then(|p| {
			if p.segments.len() > 1 || matches!(require, RequireQualifiedTraitPath::No) {
				Ok(p)
			} else {
				Err(Error::new(
					p.span(),
					"The implemented trait has to be referenced with a path, \
					e.g. `impl client::Core for Runtime`.",
				))
			}
		})
}

/// Extracts all unique `Ident`'s from the given `TypePath`
pub fn extract_angle_bracketed_idents_from_type_path(type_path: &TypePath) -> HashSet<&Ident> {
	let mut idents = HashSet::new();

	for segment in &type_path.path.segments {
		if let PathArguments::AngleBracketed(args) = &segment.arguments {
			args.args.iter().for_each(|arg| {
				if let GenericArgument::Type(Type::Path(p)) = arg {
					if let Some(ident) = p.path.get_ident() {
						idents.insert(ident);
					}
				}
			});
		}
	}

	idents
}

/// Parse the given attribute as `API_VERSION_ATTRIBUTE`.
pub fn parse_runtime_api_version(version: &Attribute) -> Result<u64> {
	let version = version.parse_args::<syn::LitInt>().map_err(|_| {
		Error::new(
			version.span(),
			&format!(
				"Unexpected `{api_version}` attribute. The supported format is `{api_version}(1)`",
				api_version = API_VERSION_ATTRIBUTE
			),
		)
	})?;

	version.base10_parse()
}

/// Each versioned trait is named 'ApiNameVN' where N is the specific version. E.g. ParachainHostV2
pub fn versioned_trait_name(trait_ident: &Ident, version: u64) -> Ident {
	format_ident!("{}V{}", trait_ident, version)
}

/// Extract the documentation from the provided attributes.
pub fn get_doc_literals(attrs: &[syn::Attribute]) -> Vec<syn::Lit> {
	use quote::ToTokens;
	attrs
		.iter()
		.filter_map(|attr| {
			let syn::Meta::NameValue(meta) = &attr.meta else { return None };
			let Ok(lit) = syn::parse2::<syn::Lit>(meta.value.to_token_stream()) else {
				unreachable!("non-lit doc attribute values do not exist");
			};
			meta.path.get_ident().filter(|ident| *ident == "doc").map(|_| lit)
		})
		.collect()
}

/// Filters all attributes except the cfg ones.
pub fn filter_cfg_attributes(attrs: &[syn::Attribute]) -> Vec<syn::Attribute> {
	attrs.iter().filter(|a| a.path().is_ident("cfg")).cloned().collect()
}

fn deprecation_msg_formatter(msg: &str) -> String {
	format!(
		r#"{msg}
		help: the following are the possible correct uses
|
|     #[deprecated = "reason"]
|
|     #[deprecated(/*opt*/ since = "version", /*opt*/ note = "reason")]
|
|     #[deprecated]
|"#
	)
}

fn parse_deprecated_meta(crate_: &TokenStream, attr: &syn::Attribute) -> Result<TokenStream> {
	match &attr.meta {
		Meta::List(meta_list) => {
			let parsed = meta_list
				.parse_args_with(Punctuated::<MetaNameValue, Token![,]>::parse_terminated)
				.map_err(|e| Error::new(attr.span(), e.to_string()))?;
			let (note, since) = parsed.iter().try_fold((None, None), |mut acc, item| {
				let value = match &item.value {
					Expr::Lit(ExprLit { lit: lit @ Lit::Str(_), .. }) => Ok(lit),
					_ => Err(Error::new(
						attr.span(),
						deprecation_msg_formatter(
							"Invalid deprecation attribute: expected string literal",
						),
					)),
				}?;
				if item.path.is_ident("note") {
					acc.0.replace(value);
				} else if item.path.is_ident("since") {
					acc.1.replace(value);
				}
				Ok::<(Option<&syn::Lit>, Option<&syn::Lit>), Error>(acc)
			})?;
			note.map_or_else(
				|| Err(Error::new(attr.span(), 						deprecation_msg_formatter(
					"Invalid deprecation attribute: missing `note`"))),
				|note| {
					let since = if let Some(str) = since {
						quote! { Some(#str) }
					} else {
						quote! { None }
					};
					let doc = quote! { #crate_::metadata_ir::DeprecationStatusIR::Deprecated { note: #note, since: #since }};
					Ok(doc)
				},
			)
		},
		Meta::NameValue(MetaNameValue {
			value: Expr::Lit(ExprLit { lit: lit @ Lit::Str(_), .. }),
			..
		}) => {
			// #[deprecated = "lit"]
			let doc = quote! { #crate_::metadata_ir::DeprecationStatusIR::Deprecated { note: #lit, since: None } };
			Ok(doc)
		},
		Meta::Path(_) => {
			// #[deprecated]
			Ok(quote! { #crate_::metadata_ir::DeprecationStatusIR::DeprecatedWithoutNote })
		},
		_ => Err(Error::new(
			attr.span(),
			deprecation_msg_formatter("Invalid deprecation attribute: expected string literal"),
		)),
	}
}

/// collects deprecation attribute if its present.
pub fn get_deprecation(crate_: &TokenStream, attrs: &[syn::Attribute]) -> Result<TokenStream> {
	attrs
		.iter()
		.find(|a| a.path().is_ident("deprecated"))
		.map(|a| parse_deprecated_meta(&crate_, a))
		.unwrap_or_else(|| Ok(quote! {#crate_::metadata_ir::DeprecationStatusIR::NotDeprecated}))
}

#[cfg(test)]
mod tests {
	use assert_matches::assert_matches;

	use super::*;

	#[test]
	fn check_get_doc_literals() {
		const FIRST: &'static str = "hello";
		const SECOND: &'static str = "WORLD";

		let doc: Attribute = parse_quote!(#[doc = #FIRST]);
		let doc_world: Attribute = parse_quote!(#[doc = #SECOND]);

		let attrs = vec![
			doc.clone(),
			parse_quote!(#[derive(Debug)]),
			parse_quote!(#[test]),
			parse_quote!(#[allow(non_camel_case_types)]),
			doc_world.clone(),
		];

		let docs = get_doc_literals(&attrs);
		assert_eq!(docs.len(), 2);
		assert_matches!(&docs[0], syn::Lit::Str(val) if val.value() == FIRST);
		assert_matches!(&docs[1], syn::Lit::Str(val) if val.value() == SECOND);
	}

	#[test]
	fn check_filter_cfg_attributes() {
		let cfg_std: Attribute = parse_quote!(#[cfg(feature = "std")]);
		let cfg_benchmarks: Attribute = parse_quote!(#[cfg(feature = "runtime-benchmarks")]);

		let attrs = vec![
			cfg_std.clone(),
			parse_quote!(#[derive(Debug)]),
			parse_quote!(#[test]),
			cfg_benchmarks.clone(),
			parse_quote!(#[allow(non_camel_case_types)]),
		];

		let filtered = filter_cfg_attributes(&attrs);
		assert_eq!(filtered.len(), 2);
		assert_eq!(cfg_std, filtered[0]);
		assert_eq!(cfg_benchmarks, filtered[1]);
	}

	#[test]
<<<<<<< HEAD
	fn check_extract_angle_bracketed_idents_from_type_path() {
		let type_path: TypePath = parse_quote!(polkadot_primitives::types::HeaderFor<Self>);
		let idents = extract_angle_bracketed_idents_from_type_path(&type_path);

		assert_eq!(idents.len(), 1);
		assert!(idents.contains(&&format_ident!("Self")));
=======
	fn check_deprecated_attr() {
		const FIRST: &'static str = "hello";
		const SECOND: &'static str = "WORLD";

		let simple: Attribute = parse_quote!(#[deprecated]);
		let simple_path: Attribute = parse_quote!(#[deprecated = #FIRST]);
		let meta_list: Attribute = parse_quote!(#[deprecated(note = #FIRST)]);
		let meta_list_with_since: Attribute =
			parse_quote!(#[deprecated(note = #FIRST, since = #SECOND)]);
		let extra_fields: Attribute =
			parse_quote!(#[deprecated(note = #FIRST, since = #SECOND, extra = "Test")]);
		assert_eq!(
			get_deprecation(&quote! { crate }, &[simple]).unwrap().to_string(),
			quote! { crate::metadata_ir::DeprecationStatusIR::DeprecatedWithoutNote }.to_string()
		);
		assert_eq!(
			get_deprecation(&quote! { crate }, &[simple_path]).unwrap().to_string(),
			quote! { crate::metadata_ir::DeprecationStatusIR::Deprecated { note: #FIRST, since: None } }.to_string()
		);
		assert_eq!(
			get_deprecation(&quote! { crate }, &[meta_list]).unwrap().to_string(),
			quote! { crate::metadata_ir::DeprecationStatusIR::Deprecated { note: #FIRST, since: None } }.to_string()
		);
		assert_eq!(
			get_deprecation(&quote! { crate }, &[meta_list_with_since]).unwrap().to_string(),
			quote! { crate::metadata_ir::DeprecationStatusIR::Deprecated { note: #FIRST, since: Some(#SECOND) }}.to_string()
		);
		assert_eq!(
			get_deprecation(&quote! { crate }, &[extra_fields]).unwrap().to_string(),
			quote! { crate::metadata_ir::DeprecationStatusIR::Deprecated { note: #FIRST, since: Some(#SECOND) }}.to_string()
		);
>>>>>>> 21b3a46b
	}
}<|MERGE_RESOLUTION|>--- conflicted
+++ resolved
@@ -402,14 +402,14 @@
 	}
 
 	#[test]
-<<<<<<< HEAD
 	fn check_extract_angle_bracketed_idents_from_type_path() {
 		let type_path: TypePath = parse_quote!(polkadot_primitives::types::HeaderFor<Self>);
 		let idents = extract_angle_bracketed_idents_from_type_path(&type_path);
 
 		assert_eq!(idents.len(), 1);
 		assert!(idents.contains(&&format_ident!("Self")));
-=======
+	}
+
 	fn check_deprecated_attr() {
 		const FIRST: &'static str = "hello";
 		const SECOND: &'static str = "WORLD";
@@ -441,6 +441,5 @@
 			get_deprecation(&quote! { crate }, &[extra_fields]).unwrap().to_string(),
 			quote! { crate::metadata_ir::DeprecationStatusIR::Deprecated { note: #FIRST, since: Some(#SECOND) }}.to_string()
 		);
->>>>>>> 21b3a46b
 	}
 }