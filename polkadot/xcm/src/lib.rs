--- conflicted
+++ resolved
@@ -440,7 +440,7 @@
 #[deprecated(note = "Use `VersionedAssets` instead")]
 pub type VersionedMultiAssets = VersionedAssets;
 
-<<<<<<< HEAD
+
 versioned_type! {
 	pub enum VersionedXcm<RuntimeCall> {
 		#[codec(index = 2)]
@@ -449,43 +449,6 @@
 		V3(v3::Xcm<RuntimeCall>),
 		#[codec(index = 4)]
 		V4(v4::Xcm<RuntimeCall>),
-=======
-/// A single XCM message, together with its version code.
-#[derive(Derivative, Encode, Decode, TypeInfo)]
-#[derivative(Clone(bound = ""), Eq(bound = ""), PartialEq(bound = ""), Debug(bound = ""))]
-#[codec(encode_bound())]
-#[codec(decode_bound())]
-#[scale_info(bounds(), skip_type_params(RuntimeCall))]
-#[scale_info(replace_segment("staging_xcm", "xcm"))]
-pub enum VersionedXcm<RuntimeCall> {
-	#[codec(index = 2)]
-	#[deprecated]
-	V2(v2::Xcm<RuntimeCall>),
-	#[codec(index = 3)]
-	V3(v3::Xcm<RuntimeCall>),
-	#[codec(index = 4)]
-	V4(v4::Xcm<RuntimeCall>),
-}
-
-impl<C> IntoVersion for VersionedXcm<C> {
-	fn into_version(self, n: Version) -> Result<Self, ()> {
-		Ok(match n {
-			2 => Self::V2(self.try_into()?),
-			3 => Self::V3(self.try_into()?),
-			4 => Self::V4(self.try_into()?),
-			_ => return Err(()),
-		})
-	}
-}
-
-impl<C> IdentifyVersion for VersionedXcm<C> {
-	fn identify_version(&self) -> Version {
-		match self {
-			Self::V2(_) => v2::VERSION,
-			Self::V3(_) => v3::VERSION,
-			Self::V4(_) => v4::VERSION,
-		}
->>>>>>> 8a96d07e
 	}
 }
 
