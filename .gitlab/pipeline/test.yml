# this is an artificial job dependency, for pipeline optimization using GitLab's DAGs
# the job can be found in check.yml
.run-immediately:
  needs:
    - job: job-starter
      artifacts: false

test-linux-stable:
  stage: test
  extends:
    - .docker-env
    - .common-refs
    - .run-immediately
    - .pipeline-stopper-artifacts
  variables:
    RUST_TOOLCHAIN: stable
    # Enable debug assertions since we are running optimized builds for testing
    # but still want to have debug assertions.
    RUSTFLAGS: "-Cdebug-assertions=y -Dwarnings"
  parallel: 3
  script:
    # Build all but only execute 'runtime' tests.
    - echo "Node index - ${CI_NODE_INDEX}. Total amount - ${CI_NODE_TOTAL}"
    # add experimental to features after https://github.com/paritytech/substrate/pull/14502 is merged
    # "upgrade_version_checks_should_work" is currently failing
    - |
      time cargo nextest run \
        --workspace \
        --locked \
        --release \
        --no-fail-fast \
        --features try-runtime,experimental,riscv,ci-only-tests \
        --partition count:${CI_NODE_INDEX}/${CI_NODE_TOTAL}
    # Upload tests results to Elasticsearch
    - echo "Upload test results to Elasticsearch"
    - cat target/nextest/default/junit.xml | xq . > target/nextest/default/junit.json
    - |
      curl -v -XPOST --http1.1 \
      -u ${ELASTIC_USERNAME}:${ELASTIC_PASSWORD} \
      https://elasticsearch.parity-build.parity.io/unit-tests/_doc/${CI_JOB_ID} \
      -H 'Content-Type: application/json' \
      -d @target/nextest/default/junit.json || echo "failed to upload junit report"
    # run runtime-api tests with `enable-staging-api` feature on the 1st node
    - if [ ${CI_NODE_INDEX} == 1 ]; then time cargo nextest run -p sp-api-test --features enable-staging-api; fi
  artifacts:
    when: always
    paths:
      - target/nextest/default/junit.xml
    reports:
      junit: target/nextest/default/junit.xml

test-linux-oldkernel-stable:
  extends: test-linux-stable
  tags:
    - oldkernel-vm

# https://github.com/paritytech/ci_cd/issues/864
test-linux-stable-runtime-benchmarks:
  stage: test
  extends:
    - .docker-env
    - .common-refs
    - .run-immediately
    - .pipeline-stopper-artifacts
  variables:
    RUST_TOOLCHAIN: stable
    # Enable debug assertions since we are running optimized builds for testing
    # but still want to have debug assertions.
    RUSTFLAGS: "-Cdebug-assertions=y -Dwarnings"
  script:
    - time cargo nextest run --workspace --features runtime-benchmarks benchmark --locked --cargo-profile testnet
# can be used to run all tests
# test-linux-stable-all:
#   stage: test
#   extends:
#     - .docker-env
#     - .common-refs
#     - .run-immediately
#   variables:
#     RUST_TOOLCHAIN: stable
#     # Enable debug assertions since we are running optimized builds for testing
#     # but still want to have debug assertions.
#     RUSTFLAGS: "-Cdebug-assertions=y -Dwarnings"
#   parallel: 3
#   script:
#     # Build all but only execute 'runtime' tests.
#     - echo "Node index - ${CI_NODE_INDEX}. Total amount - ${CI_NODE_TOTAL}"
#     - |
#       time cargo nextest run \
#         --workspace \
#         --locked \
#         --release \
#         --no-fail-fast \
#         --features runtime-benchmarks,try-runtime \
#         --partition count:${CI_NODE_INDEX}/${CI_NODE_TOTAL}
#     # todo: add flacky-test collector

# takes about 1,5h without cache
# can be used to check that nextest works correctly
# test-linux-stable-polkadot:
#   stage: test
#   timeout: 2h
#   extends:
#     - .docker-env
#     - .common-refs
#     - .run-immediately
#     - .collect-artifacts-short
#   variables:
#     RUST_TOOLCHAIN: stable
#     # Enable debug assertions since we are running optimized builds for testing
#     # but still want to have debug assertions.
#     RUSTFLAGS: "-Cdebug-assertions=y -Dwarnings"
#   script:
#     - mkdir -p artifacts
#     - time cargo test --workspace
#       --locked
#       --profile testnet
#       --features=runtime-benchmarks,runtime-metrics,try-runtime --
#       --skip upgrade_version_checks_should_work

test-doc:
  stage: test
  extends:
    - .docker-env
    - .common-refs
  # DAG
  needs:
    - job: test-rustdoc
      artifacts: false
  variables:
    # Enable debug assertions since we are running optimized builds for testing
    # but still want to have debug assertions.
    RUSTFLAGS: "-Cdebug-assertions=y -Dwarnings"
  script:
    - time cargo test --doc --workspace

test-rustdoc:
  stage: test
  extends:
    - .docker-env
    - .common-refs
    - .run-immediately
  variables:
    SKIP_WASM_BUILD: 1
  script:
    - time cargo doc --workspace --all-features --no-deps

cargo-check-all-benches:
  stage: test
  extends:
    - .docker-env
    - .common-refs
  # DAG
  needs:
    - job: cargo-hfuzz
      artifacts: false
  script:
    - time cargo check --all --benches

test-node-metrics:
  stage: test
  extends:
    - .docker-env
    - .common-refs
    - .run-immediately
    - .collect-artifacts-short
  variables:
    RUST_TOOLCHAIN: stable
    # Enable debug assertions since we are running optimized builds for testing
    # but still want to have debug assertions.
    RUSTFLAGS: "-Cdebug-assertions=y -Dwarnings"
  script:
    # Build the required workers.
    - cargo build --bin polkadot-execute-worker --bin polkadot-prepare-worker --profile testnet --verbose --locked
    - mkdir -p artifacts
    - time cargo test --profile testnet
      --locked
      --features=runtime-metrics -p polkadot-node-metrics > artifacts/log.txt

test-deterministic-wasm:
  stage: test
  extends:
    - .docker-env
    - .common-refs
  # DAG
  needs:
    - job: test-frame-ui
      artifacts: false
  script:
    # build runtime
    - WASM_BUILD_NO_COLOR=1 cargo build -q --locked --release -p westend-runtime -p rococo-runtime
    # make checksum
    - sha256sum target/release/wbuild/*-runtime/target/wasm32-unknown-unknown/release/*.wasm > checksum.sha256
    - cargo clean
    # build again
    - WASM_BUILD_NO_COLOR=1 cargo build -q --locked --release -p westend-runtime -p rococo-runtime
    # confirm checksum
    - sha256sum -c checksum.sha256

cargo-check-benches:
  stage: test
  artifacts:
    expire_in: 10 days
  variables:
    CI_JOB_NAME: "cargo-check-benches"
  extends:
    - .docker-env
    - .common-refs
    - .run-immediately
    - .collect-artifacts
    - .pipeline-stopper-artifacts
  before_script:
    # TODO: DON'T FORGET TO CHANGE FOR PROD VALUES!!!
    # merges in the master branch on PRs. skip if base is not master
    - 'if [ $CI_COMMIT_REF_NAME != "master" ]; then
      BASE=$(curl -s -H "Authorization: Bearer ${GITHUB_PR_TOKEN}" https://api.github.com/repos/paritytech-stg/polkadot-sdk/pulls/${CI_COMMIT_REF_NAME} | jq -r .base.ref);
      printf "Merging base branch %s\n" "${BASE:=master}";
      if [ $BASE != "master" ]; then
      echo "$BASE is not master, skipping merge";
      else
      git config user.email "ci@gitlab.parity.io";
      git fetch origin "refs/heads/${BASE}";
      git merge --verbose --no-edit FETCH_HEAD;
      fi
      fi'
  parallel: 2
  script:
    - mkdir -p ./artifacts/benches/$CI_COMMIT_REF_NAME-$CI_COMMIT_SHORT_SHA
    # this job is executed in parallel on two runners
    - echo "___Running benchmarks___";
    - case ${CI_NODE_INDEX} in
      1)
      SKIP_WASM_BUILD=1 time cargo check --locked --benches --all;
      cargo run --locked --release -p node-bench -- ::trie::read::small --json
      | tee ./artifacts/benches/$CI_COMMIT_REF_NAME-$CI_COMMIT_SHORT_SHA/::trie::read::small.json;
      echo "___Cache could be uploaded___";
      ;;
      2)
      cargo run --locked --release -p node-bench -- ::node::import::sr25519::transfer_keep_alive::paritydb::small --json
      | tee ./artifacts/benches/$CI_COMMIT_REF_NAME-$CI_COMMIT_SHORT_SHA/::node::import::sr25519::transfer_keep_alive::paritydb::small.json
      ;;
      esac

node-bench-regression-guard:
  # it's not belong to `build` semantically, but dag jobs can't depend on each other
  # within the single stage - https://gitlab.com/gitlab-org/gitlab/-/issues/30632
  # more: https://github.com/paritytech/substrate/pull/8519#discussion_r608012402
  stage: build
  extends:
    - .docker-env
    - .common-refs
  needs:
    # this is a DAG
    - job: cargo-check-benches
      artifacts: true
    # polls artifact from master to compare with current result
    # need to specify both parallel jobs from master because of the bug
    # https://gitlab.com/gitlab-org/gitlab/-/issues/39063
    - project: $CI_PROJECT_PATH
      job: "cargo-check-benches 1/2"
      ref: master
      artifacts: true
    - project: $CI_PROJECT_PATH
      job: "cargo-check-benches 2/2"
      ref: master
      artifacts: true
  variables:
    CI_IMAGE: "paritytech/node-bench-regression-guard:latest"
  before_script: [""]
  script:
    - if [ $(ls -la artifacts/benches/ | grep master | wc -l) == 0 ]; then
      echo "Couldn't find master artifacts";
      exit 1;
      fi
    - echo "------- IMPORTANT -------"
    - echo "node-bench-regression-guard depends on the results of a cargo-check-benches job"
    - echo "In case of this job failure, check your pipeline's cargo-check-benches"
    - "node-bench-regression-guard --reference artifacts/benches/master-*
      --compare-with artifacts/benches/$CI_COMMIT_REF_NAME-$CI_COMMIT_SHORT_SHA"
  after_script: [""]

# if this fails run `bot update-ui` in the Pull Request or "./scripts/update-ui-tests.sh" locally
# see ./docs/contributor/CONTRIBUTING.md#ui-tests
test-frame-ui:
  stage: test
  extends:
    - .docker-env
    - .common-refs
  # DAG
  needs:
    - job: test-frame-examples-compile-to-wasm
      artifacts: false
  variables:
    # Enable debug assertions since we are running optimized builds for testing
    # but still want to have debug assertions.
    RUSTFLAGS: "-C debug-assertions -D warnings"
    RUST_BACKTRACE: 1
    WASM_BUILD_NO_COLOR: 1
    WASM_BUILD_RUSTFLAGS: "-C debug-assertions -D warnings"
    # Ensure we run the UI tests.
    RUN_UI_TESTS: 1
  script:
    - time cargo test --locked -q --profile testnet -p frame-support-test --features=frame-feature-testing,no-metadata-docs,try-runtime,experimental
    - time cargo test --locked -q --profile testnet -p frame-support-test --features=frame-feature-testing,frame-feature-testing-2,no-metadata-docs,try-runtime,experimental
    - cat /cargo_target_dir/debug/.fingerprint/memory_units-759eddf317490d2b/lib-memory_units.json || true

# This job runs all benchmarks defined in the `/bin/node/runtime` once to check that there are no errors.
quick-benchmarks:
  stage: test
  extends:
    - .docker-env
    - .common-refs
    - .run-immediately
  variables:
    # Enable debug assertions since we are running optimized builds for testing
    # but still want to have debug assertions.
    RUSTFLAGS: "-C debug-assertions -D warnings"
    RUST_BACKTRACE: "full"
    WASM_BUILD_NO_COLOR: 1
    WASM_BUILD_RUSTFLAGS: "-C debug-assertions -D warnings"
  script:
<<<<<<< HEAD
    - time cargo run --locked --release -p node-cli --bin substrate-node --features runtime-benchmarks -- benchmark pallet --execution wasm --wasm-execution compiled --chain dev --pallet "*" --extrinsic "*" --steps 2 --repeat 1 --sanity-weight-check ignore
=======
    - time cargo run --locked --release -p staging-node-cli --bin substrate-node --features runtime-benchmarks -- benchmark pallet --execution wasm --wasm-execution compiled --chain dev --pallet "*" --extrinsic "*" --steps 2 --repeat 1

>>>>>>> 53f615de
test-frame-examples-compile-to-wasm:
  # into one job
  stage: test
  extends:
    - .docker-env
    - .common-refs
  # DAG
  needs:
    - job: test-full-crypto-feature
      artifacts: false
  variables:
    # Enable debug assertions since we are running optimized builds for testing
    # but still want to have debug assertions.
    RUSTFLAGS: "-C debug-assertions"
    RUST_BACKTRACE: 1
  script:
    - cd ./substrate/frame/examples/offchain-worker/
    - cargo build --locked --target=wasm32-unknown-unknown --no-default-features
    - cd ../basic
    - cargo build --locked --target=wasm32-unknown-unknown --no-default-features
  # FIXME
  allow_failure: true

test-linux-stable-int:
  stage: test
  extends:
    - .docker-env
    - .common-refs
    - .run-immediately
    - .pipeline-stopper-artifacts
  variables:
    # Enable debug assertions since we are running optimized builds for testing
    # but still want to have debug assertions.
    RUSTFLAGS: "-C debug-assertions -D warnings"
    RUST_BACKTRACE: 1
    WASM_BUILD_NO_COLOR: 1
    WASM_BUILD_RUSTFLAGS: "-C debug-assertions -D warnings"
    # Ensure we run the UI tests.
    RUN_UI_TESTS: 1
  script:
    - WASM_BUILD_NO_COLOR=1
      time cargo test -p staging-node-cli --release --locked -- --ignored

# more information about this job can be found here:
# https://github.com/paritytech/substrate/pull/6916
check-tracing:
  stage: test
  extends:
    - .docker-env
    - .common-refs
    - .run-immediately
    - .pipeline-stopper-artifacts
  script:
    # with-tracing must be explicitly activated, we run a test to ensure this works as expected in both cases
    - time cargo test --locked --manifest-path ./substrate/primitives/tracing/Cargo.toml --no-default-features
    - time cargo test --locked --manifest-path ./substrate/primitives/tracing/Cargo.toml --no-default-features --features=with-tracing

# more information about this job can be found here:
# https://github.com/paritytech/substrate/pull/3778
test-full-crypto-feature:
  stage: test
  extends:
    - .docker-env
    - .common-refs
    - .run-immediately
  variables:
    # Enable debug assertions since we are running optimized builds for testing
    # but still want to have debug assertions.
    RUSTFLAGS: "-C debug-assertions"
    RUST_BACKTRACE: 1
  script:
    - cd substrate/primitives/core/
    - time cargo build --locked --no-default-features --features full_crypto
    - cd ../application-crypto
    - time cargo build --locked --no-default-features --features full_crypto

cargo-check-each-crate:
  stage: test
  extends:
    - .docker-env
    - .common-refs
    - .run-immediately
    # - .collect-artifacts
  variables:
    RUSTFLAGS: "-D warnings"
    # $CI_JOB_NAME is set manually so that cache could be shared for all jobs
    # "cargo-check-each-crate I/N" jobs
    CI_JOB_NAME: cargo-check-each-crate
  timeout: 2h
  script:
    - PYTHONUNBUFFERED=x time .gitlab/check-each-crate.py "$CI_NODE_INDEX" "$CI_NODE_TOTAL"
  parallel: 6

cargo-check-each-crate-macos:
  stage: test
  extends:
    - .docker-env
    - .common-refs
    - .run-immediately
    # - .collect-artifacts
  before_script:
    # skip timestamp script, the osx bash doesn't support printf %()T
    - !reference [.job-switcher, before_script]
    - !reference [.rust-info-script, script]
    - !reference [.pipeline-stopper-vars, script]
  variables:
    SKIP_WASM_BUILD: 1
  script:
    # TODO: use parallel jobs, as per cargo-check-each-crate, once more Mac runners are available
    # - time ./scripts/ci/gitlab/check-each-crate.py 1 1
    - time cargo check --workspace --locked
  timeout: 2h
  tags:
    - osx

cargo-hfuzz:
  stage: test
  extends:
    - .docker-env
    - .common-refs
  # DAG
  needs:
    - job: check-tracing
      artifacts: false
  variables:
    # max 10s per iteration, 60s per file
    HFUZZ_RUN_ARGS: >
      --exit_upon_crash
      --exit_code_upon_crash 1
      --timeout 10
      --run_time 60
    # use git version of honggfuzz-rs until v0.5.56 is out, we need a few recent changes:
    # https://github.com/rust-fuzz/honggfuzz-rs/pull/75 to avoid breakage on debian
    # https://github.com/rust-fuzz/honggfuzz-rs/pull/81 fix to the above pr
    # https://github.com/rust-fuzz/honggfuzz-rs/pull/82 fix for handling absolute CARGO_TARGET_DIR
    HFUZZ_BUILD_ARGS: >
      --config=patch.crates-io.honggfuzz.git="https://github.com/altaua/honggfuzz-rs"
      --config=patch.crates-io.honggfuzz.rev="205f7c8c059a0d98fe1cb912cdac84f324cb6981"
  artifacts:
    name: "hfuzz-$CI_COMMIT_SHORT_SHA"
    expire_in: 7 days
    when: on_failure
    paths:
      - substrate/primitives/arithmetic/fuzzer/hfuzz_workspace/
  script:
    - cd ./substrate/primitives/arithmetic/fuzzer
    - cargo hfuzz build
    - for target in $(cargo read-manifest | jq -r '.targets | .[] | .name'); do
      cargo hfuzz run "$target" || { printf "fuzzing failure for %s\n" "$target"; exit 1; }; done

# cf https://github.com/paritytech/polkadot-sdk/issues/1652
test-syscalls:
  stage: test
  extends:
    - .docker-env
    - .common-refs
    - .run-immediately
  variables:
    SKIP_WASM_BUILD: 1
  script:
    - cargo build --locked --profile production --target x86_64-unknown-linux-musl --bin polkadot-execute-worker --bin polkadot-prepare-worker
    - cd polkadot/scripts/list-syscalls
    - ./list-syscalls.rb ../../../target/x86_64-unknown-linux-musl/production/polkadot-execute-worker --only-used-syscalls | diff -u execute-worker-syscalls -
    - ./list-syscalls.rb ../../../target/x86_64-unknown-linux-musl/production/polkadot-prepare-worker --only-used-syscalls | diff -u prepare-worker-syscalls -
  after_script:
    - if [[ "$CI_JOB_STATUS" == "failed" ]]; then
      printf "The x86_64 syscalls used by the worker binaries have changed. Please review if this is expected and update polkadot/scripts/list-syscalls/*-worker-syscalls as needed.\n";
      fi
  allow_failure: false # this rarely triggers in practice<|MERGE_RESOLUTION|>--- conflicted
+++ resolved
@@ -319,12 +319,8 @@
     WASM_BUILD_NO_COLOR: 1
     WASM_BUILD_RUSTFLAGS: "-C debug-assertions -D warnings"
   script:
-<<<<<<< HEAD
-    - time cargo run --locked --release -p node-cli --bin substrate-node --features runtime-benchmarks -- benchmark pallet --execution wasm --wasm-execution compiled --chain dev --pallet "*" --extrinsic "*" --steps 2 --repeat 1 --sanity-weight-check ignore
-=======
-    - time cargo run --locked --release -p staging-node-cli --bin substrate-node --features runtime-benchmarks -- benchmark pallet --execution wasm --wasm-execution compiled --chain dev --pallet "*" --extrinsic "*" --steps 2 --repeat 1
-
->>>>>>> 53f615de
+    - time cargo run --locked --release -p staging-node-cli --bin substrate-node --features runtime-benchmarks -- benchmark pallet --execution wasm --wasm-execution compiled --chain dev --pallet "*" --extrinsic "*" --steps 2 --repeat 1 --sanity-weight-check ignore
+
 test-frame-examples-compile-to-wasm:
   # into one job
   stage: test
